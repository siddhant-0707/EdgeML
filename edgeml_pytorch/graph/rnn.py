--- conflicted
+++ resolved
@@ -337,11 +337,7 @@
                  update_nonlinearity="tanh", wRank=None, uRank=None,
                  wSparsity=1.0, uSparsity=1.0, alphaInit=-3.0, betaInit=3.0,
                  name="FastRNN"):
-<<<<<<< HEAD
-        super(FastGRNNCell, self).__init__(input_size, hidden_size,
-=======
-        super(FastRNNCell, self).__init__(input_size, hidden_size, 
->>>>>>> 33252980
+        super(FastRNNCell, self).__init__(input_size, hidden_size,
                                            None, update_nonlinearity,
                                            1, 1, 1, wRank, uRank, wSparsity,
                                            uSparsity)
