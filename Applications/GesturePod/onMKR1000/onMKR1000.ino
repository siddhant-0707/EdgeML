/*
 * Copyright (c) Microsoft Corporation. All rights reserved.
 * Licensed under the MIT license.
 * 
 * ============================
 * Connections to BLE
 * ============================
 * MKR1000   --------->    HM10
 * VCC                     VCC
 * GND                     GND
 * 0                       RX
 * 1                       TX
 * 
 * Connections to MPU6050 using I2C protocol.
 */

<<<<<<< HEAD
/* Parts of this code is borrowed from Jeff Rowberg's I2Cdev device library.
 * Below are the terms of license for I2Cdev device library:
 *
=======
/*
 * Parts of this code are borrowed from Jeff Rowberg's I2Cdev device library.
 * Below are the terms of license for I2Cdev device library:
 */

/*
>>>>>>> 2177da37
 * I2Cdev device library code is placed under the MIT license
 * Copyright (c) 2012 Jeff Rowberg
 *
 * Permission is hereby granted, free of charge, to any person obtaining a copy
 * of this software and associated documentation files (the "Software"), to deal
 * in the Software without restriction, including without limitation the rights
 * to use, copy, modify, merge, publish, distribute, sublicense, and/or sell
 * copies of the Software, and to permit persons to whom the Software is
 * furnished to do so, subject to the following conditions:
 *
 * The above copyright notice and this permission notice shall be included in
 * all copies or substantial portions of the Software.
 *
 * THE SOFTWARE IS PROVIDED "AS IS", WITHOUT WARRANTY OF ANY KIND, EXPRESS OR
 * IMPLIED, INCLUDING BUT NOT LIMITED TO THE WARRANTIES OF MERCHANTABILITY,
 * FITNESS FOR A PARTICULAR PURPOSE AND NONINFRINGEMENT. IN NO EVENT SHALL THE
 * AUTHORS OR COPYRIGHT HOLDERS BE LIABLE FOR ANY CLAIM, DAMAGES OR OTHER
 * LIABILITY, WHETHER IN AN ACTION OF CONTRACT, TORT OR OTHERWISE, ARISING FROM,
 * OUT OF OR IN CONNECTION WITH THE SOFTWARE OR THE USE OR OTHER DEALINGS IN
 * THE SOFTWARE.
 */

#include "config.h"
#include "src/protoNN.h"
#include "src/featurizer.h"
#include "src/utils.h"
#include "src/lib/I2CDev.h"
#include "src/lib/MPU6050_6Axis_MotionApps20.h"
#include "src/comm_module.h"
// include Arduino.h before wiring_private.h
#include <Arduino.h>   

/* Arduino Wire library is required if I2Cdev
 * I2CDEV_ARDUINO_WIRE implementation is used
 * in I2Cdev.h
 */
#if I2CDEV_IMPLEMENTATION == I2CDEV_ARDUINO_WIRE
    #include "Wire.h"
#endif

// To debug BLE
// #define __DEBUG_BLE__

FIFOCircularQ<float, 400> normAX, normAY, normAZ; 
FIFOCircularQ<float, 400> normGX, normGY, normGZ;
/* Featurizer class constructor
 * Set of hand crafted features for gesture recognition with IMU data - EdgeML
 */
Featurizer featurizer(BUCKET_WIDTH, &normAX, &normAY, &normAZ, 
                      &normGX, &normGY, &normGZ);
/* ProtoNN class constructor. 
 * ProtoNN is a Multi-class classification algorithm - EdgeML
 */
ProtoNNF predictor1;
// Voting class constructor takes as input the (index of max no of labels + 1)
Vote Vote1(10);
int VOTE_RESULT;
int COUNT_AFTER_RESET;
// BLE class constructor for communicating gestures through BLE
BLE BLE_module;
/* 
 * Used for min-max normalization.
 * These values may have to be changed depending on MPU
 * Values defined in config.h
 */
Vector3D<int16_t> minAcc(MIN_ACC, MIN_ACC, MIN_ACC);
Vector3D<int16_t> maxAcc(MAX_ACC, MAX_ACC, MAX_ACC);
Vector3D<int16_t> minGyr(MIN_GYR_X, MIN_GYR_Y, MIN_GYR_Z);
Vector3D<int16_t> maxGyr(MAX_GYR_X, MAX_GYR_Y, MAX_GYR_Z);
/*
 * For MPU6050 and DMP usage
 */
MPU6050 mpu1;
uint16_t fifoPacketSize;
uint8_t fifoBuffer[64];
uint16_t currBucketBufferSize = 0;
uint16_t numNewReadings = 0;
/*
 * Post gesture processing
 */
const int L = 6;
int scores[L];
unsigned long LAST_SENT_TIME = 0;
unsigned long samplesAfterReset = 0;
// Gestures are mapped to classes - Do not change ordering!
const char *GESTURE_TO_COMMUNICATE[10] = {"", "", "", "double_tap", 
                                          "right_twist", "left_twist", "",
                                          "twirl", "", "double_swipe"};

void setup() {
    bool initSuccess = true;
    /* join I2C bus (I2Cdev library doesn't do this automatically)*/
#if I2CDEV_IMPLEMENTATION == I2CDEV_ARDUINO_WIRE
        Wire.begin();
        /* 400kHz I2C clock. Comment this line if having
         * compilation difficulties
         */
        Wire.setClock(400000);
#elif I2CDEV_IMPLEMENTATION == I2CDEV_BUILTIN_FASTWIRE
        Fastwire::setup(400, true);
#endif
    Serial.begin(BAUD_RATE);
    delay(2000);
    if (predictor1.getErrorCode()){
        Serial.print("ProtoNNF initialization failed with code ");
        Serial.println(predictor1.getErrorCode());
        initSuccess = false;
    }
    Serial.println("Initialize MPU..");
    mpu1.initialize();
    uint8_t devStatus = mpu1.dmpInitialize();
    if (devStatus == 0){
        Serial.print("Enabling DMP...");
        mpu1.setDMPEnabled(true);
        Serial.println("Done.");
    } else {
        Serial.print("DMP Initialization failed with code ");
        Serial.println(devStatus);
        while(true){
            delay(200);
            Serial.print("DMP Initialization failed with code ");
            Serial.println(devStatus);
        }
    }
    fifoPacketSize = mpu1.dmpGetFIFOPacketSize();
    pinMode(LED_PIN, OUTPUT);
    digitalWrite(LED_PIN, HIGH);
    digitalWrite(LED_BUILTIN, HIGH);
    // Setup() for BLE
    if(!BLE_module.init())
        Serial.println("BLE Setup Complete. Please connect");
    else{
        /* If BLE setup fails, you cannot receive information through 
         * BLE. However, predictions will still be displayed on console.
         */
        Serial.println("Failed to Setup BLE");
        Serial.println("Use \"#define __DEBUG_BLE__\" to debug");
    }
    COUNT_AFTER_RESET = 0;
    VOTE_RESULT = 1;
}

void loop() {
    uint16_t fifoCount = mpu1.getFIFOCount();
    uint8_t mpuIntStatus = mpu1.getIntStatus();
    Vector3D<float> normAcc, normGyr;
    // check for overflow (this should never happen)
    if ((mpuIntStatus & 0x10) || fifoCount == 1024){
        // Buffer time 
        // 350ms @66hz  (empirical) i.e. 13ms between samples
        // 195ms @100Hz (empirical) i.e. 8ms between samples
        // 73ms  @200Hz (empirical) i.e. 3ms between samples
        Serial.print(millis());
        Serial.println(": FIFO Overflow!");
        mpu1.resetFIFO();
        samplesAfterReset = 0;
        numNewReadings = 0;
    // otherwise, check for DMP data ready (this should happen frequently)
    } else if ((mpuIntStatus & 0x02)){
        while(fifoCount < fifoPacketSize) fifoCount = mpu1.getFIFOCount();
        while(fifoCount >= fifoPacketSize) {
            mpu1.getFIFOBytes(fifoBuffer, fifoPacketSize);
            VectorInt16 acc__, gyr__;
            mpu1.dmpGetAccel(&acc__, fifoBuffer);
            mpu1.dmpGetGyro(&gyr__, fifoBuffer);
            //VectorInt16 from jrowberg to generic Vector3D
            Vector3D<int16_t> acc(acc__.x, acc__.y, acc__.z);
            Vector3D<int16_t> gyr(gyr__.x, gyr__.y, gyr__.z);
            minMaxNormalize(&acc, &minAcc, &maxAcc, &normAcc);
            minMaxNormalize(&gyr, &minGyr, &maxGyr, &normGyr);
            normAX.forceAdd(normAcc.x); normGX.forceAdd(normGyr.x);
            normAY.forceAdd(normAcc.y); normGY.forceAdd(normGyr.y);
            normAZ.forceAdd(normAcc.z); normGZ.forceAdd(normGyr.z);
            fifoCount = mpu1.getFIFOCount();
            numNewReadings += 1;
            samplesAfterReset += 1;
        }
    }
     
    /* format of feature vector:[indexPosEdge, countPosEdge, countNegEdge,
     * indexNegEdge, ax(20buckets), ay(20buckets), az(20buckets),
     * gx(20buckets), gy(20buckets), gz(20buckets)]
     */
    int featureVector[FEATURE_LENGTH]={0}; 
    float featureVectorF[FEATURE_LENGTH]={0}; 
    // For every STRIDE number of readings, do a prediction
    // In case of FIFO overflow, wait for 250 samples, before predicting
    if(samplesAfterReset < 250){
        if(numNewReadings == STRIDE) numNewReadings = 0;
    } else if(numNewReadings == STRIDE){
        samplesAfterReset = 401;

        int featureStatus = featurizer.featurize(featureVector); 
        // Since predictor expects a float type. 
        // But feature computation with floats is expensive.
        for(int i = 0; i < FEATURE_LENGTH; i++){
            featureVectorF[i] = featureVector[i];
        }
        int result = predictor1.predict(featureVectorF, 
                                        FEATURE_LENGTH, 
                                        scores);
        
        // Printing of Scores to Console
        Serial.print("Result: "); Serial.print(result);
        Serial.print(",Score:") ; Serial.print(scores[result]);Serial.print(",");

        // Voting to get rid of stray gestures
        Vote1.forcePush(result);
        VOTE_RESULT = Vote1.result();
        Serial.print(" Vote Result: "); Serial.println(VOTE_RESULT);

        /* Send a new gesture every 2 seconds. This is to ensure phone
         * text to speech(TTS) conveys something meaningful.
         */
        if (millis() - LAST_SENT_TIME >= 2000){
            if((VOTE_RESULT == 3)||(VOTE_RESULT == 4)||(VOTE_RESULT == 5)||(VOTE_RESULT == 7)||(VOTE_RESULT == 9)){
                digitalWrite(LED_PIN, HIGH);
                Serial.print("Communicating gesture: ");
                Serial.println(GESTURE_TO_COMMUNICATE[VOTE_RESULT]);
                BLE_module.writeln(GESTURE_TO_COMMUNICATE[VOTE_RESULT]);
                LAST_SENT_TIME = millis();
                digitalWrite(LED_PIN, LOW);
            }
        }
        numNewReadings = 0;
    }
}<|MERGE_RESOLUTION|>--- conflicted
+++ resolved
@@ -14,18 +14,12 @@
  * Connections to MPU6050 using I2C protocol.
  */
 
-<<<<<<< HEAD
-/* Parts of this code is borrowed from Jeff Rowberg's I2Cdev device library.
- * Below are the terms of license for I2Cdev device library:
- *
-=======
 /*
  * Parts of this code are borrowed from Jeff Rowberg's I2Cdev device library.
  * Below are the terms of license for I2Cdev device library:
  */
 
 /*
->>>>>>> 2177da37
  * I2Cdev device library code is placed under the MIT license
  * Copyright (c) 2012 Jeff Rowberg
  *
